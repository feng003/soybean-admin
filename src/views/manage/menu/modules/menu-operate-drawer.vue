--- conflicted
+++ resolved
@@ -164,7 +164,6 @@
   }
 ];
 
-<<<<<<< HEAD
 const dynamicQueryKeyValuePairs: Ref<Record<string, string>[]> = ref([
   {
     key: '',
@@ -188,13 +187,8 @@
   }
 }
 
-function handleUpdateModel() {
-  if (props.operateType === 'add') {
-    Object.assign(model, createDefaultModel());
-=======
 function handleInitModel() {
   Object.assign(model, createDefaultModel());
->>>>>>> a6b92103
 
   if (!props.rowData) return;
 
@@ -204,13 +198,8 @@
     Object.assign(model, { parentId: id });
   }
 
-<<<<<<< HEAD
-  if (props.operateType === 'edit' && props.rowData) {
+  if (props.operateType === 'edit') {
     const { component, query, ...rest } = props.rowData;
-=======
-  if (props.operateType === 'edit') {
-    const { component, ...rest } = props.rowData;
->>>>>>> a6b92103
 
     const { layout, page } = getLayoutAndPage(component);
 
@@ -250,13 +239,9 @@
 </script>
 
 <template>
-<<<<<<< HEAD
-  <NDrawer v-model:show="visible" display-directive="show" :width="400">
-=======
-  <NDrawer v-model:show="visible" display-directive="show" :width="360">
->>>>>>> a6b92103
-    <NDrawerContent :title="title" :native-scrollbar="false" closable>
-      <NForm ref="formRef" :model="model" :rules="rules" label-placement="left" :label-width="80">
+  <NModal v-model:show="visible" :title="title" preset="card" class="w-720px">
+    <NScrollbar class="h-400px">
+      <NForm ref="formRef" :model="model" :rules="rules" label-placement="left" :label-width="100">
         <NGrid>
           <NFormItemGi span="12" :label="$t('page.manage.menu.menuType')" path="menuType">
             <NRadioGroup v-model:value="model.menuType" :disabled="disabledMenuType">
@@ -397,14 +382,14 @@
           </NFormItemGi>
         </NGrid>
       </NForm>
-      <template #footer>
-        <NSpace :size="16">
-          <NButton @click="closeDrawer">{{ $t('common.cancel') }}</NButton>
-          <NButton type="primary" @click="handleSubmit">{{ $t('common.confirm') }}</NButton>
-        </NSpace>
-      </template>
-    </NDrawerContent>
-  </NDrawer>
+    </NScrollbar>
+    <template #footer>
+      <NSpace justify="end" :size="16">
+        <NButton @click="closeDrawer">{{ $t('common.cancel') }}</NButton>
+        <NButton type="primary" @click="handleSubmit">{{ $t('common.confirm') }}</NButton>
+      </NSpace>
+    </template>
+  </NModal>
 </template>
 
 <style scoped></style>
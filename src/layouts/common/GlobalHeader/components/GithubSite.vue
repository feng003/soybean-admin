--- conflicted
+++ resolved
@@ -1,10 +1,4 @@
 <template>
-<<<<<<< HEAD
-  <hover-container tooltip-content="github" class="w-40px h-full" content-class="hover:text-primary">
-    <a href="https://github.com/honghuangdc/soybean-admin" target="_blank" class="flex-center">
-      <icon-mdi-github class="text-20px" />
-    </a>
-=======
   <hover-container
     tooltip-content="github"
     class="w-40px h-full"
@@ -12,7 +6,6 @@
     @click="handleClickLink"
   >
     <icon-mdi-github class="text-20px" />
->>>>>>> de5fb842
   </hover-container>
 </template>
 

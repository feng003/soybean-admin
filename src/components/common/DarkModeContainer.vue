<template>
  <div
<<<<<<< HEAD
    class="dark:(bg-[#18181c] text-white text-opacity-82) transition-all duration-300 ease-in-out"
=======
    class="dark:bg-[#18181c] dark:text-white dark:text-opacity-82 transition-all duration-300 ease-in-out"
>>>>>>> de5fb842
    :class="inverted ? 'bg-[#001428] text-white' : 'bg-white text-[#333639]'"
  >
    <slot></slot>
  </div>
</template>

<script setup lang="ts">
interface Props {
  inverted?: boolean;
}
withDefaults(defineProps<Props>(), {
  inverted: false
});
</script>
<style scoped></style><|MERGE_RESOLUTION|>--- conflicted
+++ resolved
@@ -1,10 +1,6 @@
 <template>
   <div
-<<<<<<< HEAD
-    class="dark:(bg-[#18181c] text-white text-opacity-82) transition-all duration-300 ease-in-out"
-=======
     class="dark:bg-[#18181c] dark:text-white dark:text-opacity-82 transition-all duration-300 ease-in-out"
->>>>>>> de5fb842
     :class="inverted ? 'bg-[#001428] text-white' : 'bg-white text-[#333639]'"
   >
     <slot></slot>
